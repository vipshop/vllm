--- conflicted
+++ resolved
@@ -358,11 +358,7 @@
 
             factors = []
             # 0. factors come from the env, for example, The values of
-<<<<<<< HEAD
-            # VLLM_PP_LAYER_PARTITION will affects the computation graph.
-=======
             #    VLLM_PP_LAYER_PARTITION will affects the computation graph.
->>>>>>> 14c61eb6
             env_hash = envs.compute_hash()
             factors.append(env_hash)
 
